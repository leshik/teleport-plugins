--- conflicted
+++ resolved
@@ -31,21 +31,18 @@
 The plugin can be built with `make access-jirabot` and instructions for configuring the
 plugin can be found in the plugin's [README](./access/jirabot/README.md).
 
-<<<<<<< HEAD
 ### Mattermost Bot
 
 Mattermost is a private cloud messaging platform (think Slack for enterprise). Teleport provides a 
 Mattermost integration that supports request flows similar to Slack integration above.
 The plugin can be built with `make access-mattermostbot`, and instructions for configuring the 
 plugin can be found in the plugin's [README](./access/mattermost/README.md).
-=======
 
-### Pagerduty Integration
+### Pagerduty Extension
 
 A Teleport integartion with Pagerduty that allows your team to treat Teleport permission requests
 as Pagerduty incidents, and provides Pagerduty special actions to approve or deny permission requests.
-Run `make teleport-pagerduty` to build it. More docs in the [README](./access/pagerduty/README.md) 
->>>>>>> e9d8e5da
+Run `make teleport-pagerduty` to build it. More docs in the [README](./access/pagerduty/README.md).
 
 ## Notes
 
